use sgx_evm::evm::backend::Basic;
use sgx_evm::primitive_types::{H160, U256, H256};
use protobuf::Message;

use crate::{UnmanagedVector, U8SliceView, GoError};
use crate::protobuf_generated::ffi;

#[repr(C)]
#[derive(Clone)]
pub struct GoQuerier {
    pub state: *const querier_t,
    pub vtable: Querier_vtable,
}

#[repr(C)]
#[derive(Clone)]
pub struct querier_t {
    _private: [u8; 0],
}

#[repr(C)]
#[derive(Clone)]
pub struct Querier_vtable {
    // We return errors through the return buffer, but may return non-zero error codes on panic
    pub query_external: extern "C" fn(
        *const querier_t,
        U8SliceView,
        *mut UnmanagedVector, // result output
        *mut UnmanagedVector, // error message output
    ) -> i32,
}

fn u256_to_vec(value: U256) -> Vec<u8> {
    let mut buffer = [0u8; 32];
    value.to_big_endian(&mut buffer);
    buffer.to_vec()
}

impl GoQuerier {

    pub fn query_block_hash(&self, number: U256) -> H256 {
        println!("[Rust] query block hash");
        let mut cosmos_request = ffi::CosmosRequest::new();
        let mut request = ffi::QueryBlockHash::new();
        request.set_number(u256_to_vec(number));
        cosmos_request.set_blockHash(request);
        let request_bytes = cosmos_request.write_to_bytes().unwrap();

        let query_result = self.query_raw(request_bytes);
        match query_result {
            Ok(raw_result) => {
                match ffi::QueryBlockHashResponse::parse_from_bytes(&raw_result) {
                    Ok(result) => {
                        return match result.get_hash().is_empty() {
                            true => {
                                println!("[Rust] query_block_hash: hash is empty");
                               H256::default()
                            }
                            false => H256::from_slice(result.get_hash())
                        }
                    },
                    Err(err) => {
                        println!("[Rust] query_block_hash: cannot decode protobuf: {:?}", err);
                        return H256::default()
                    }
                }
            },
            Err(err) => {
                println!("[Rust] query_block_hash: got error: {:?}", err);
                return H256::default()
            }
        }

    }
    pub fn query_block_number(&self) -> U256 {
        println!("[Rust] query block number");
        let mut cosmos_request = ffi::CosmosRequest::new();
        let mut request = ffi::QueryBlockNumber::new();
        cosmos_request.set_blockNumber(request);
        let request_bytes = cosmos_request.write_to_bytes().unwrap();

        let query_result = self.query_raw(request_bytes);
        match query_result {
            Ok(raw_result) => {
                match ffi::QueryBlockNumberResponse::parse_from_bytes(&raw_result) {
                    Ok(result) => {
                        let number = U256::from_big_endian(result.get_number());
                        println!("[Rust] query_block_number: got number: {:?}", number);
                        return number
                    },
                    Err(err) => {
                        println!("[Rust] query_block_number: cannot decode protobuf: {:?}", err);
                        return U256::default()
                    }
                }
            },
            Err(err) => {
                println!("[Rust] query_block_number: got error: {:?}", err);
                return U256::default()
            }
        }
    }

    pub fn query_block_timestamp(&self) -> U256 {
        println!("[Rust] query block timestamp");
        let mut cosmos_request = ffi::CosmosRequest::new();
        let mut request = ffi::QueryBlockTimestamp::new();
        cosmos_request.set_blockTimestamp(request);
        let request_bytes = cosmos_request.write_to_bytes().unwrap();

        let query_result = self.query_raw(request_bytes);
        match query_result {
            Ok(raw_result) => {
                match ffi::QueryBlockTimestampResponse::parse_from_bytes(&raw_result) {
                    Ok(result) => {
                        let timestamp = U256::from_big_endian(result.get_timestamp());
                        println!("[Rust] query_block_timestamp: got timestamp: {:?}", timestamp);
                        return timestamp
                    },
                    Err(err) => {
                        println!("[Rust] query_block_timestamp: cannot decode protobuf: {:?}", err);
                        return U256::default()
                    }
                }
            },
            Err(err) => {
                println!("[Rust] query_block_timestamp: got error: {:?}", err);
                return U256::default()
            }
        }
    }

    pub fn query_chain_id(&self) -> U256 {
        println!("[Rust] query chain id");
        let mut cosmos_request = ffi::CosmosRequest::new();
        let mut request = ffi::QueryChainId::new();
        cosmos_request.set_chainId(request);
        let request_bytes = cosmos_request.write_to_bytes().unwrap();

        let query_result = self.query_raw(request_bytes);
        match query_result {
            Ok(raw_result) => {
                match ffi::QueryChainIdResponse::parse_from_bytes(&raw_result) {
                    Ok(result) => {
                        let chain_id = U256::from_big_endian(result.get_chain_id());
                        println!("[Rust] query_chain_id: got chain_id: {:?}", chain_id);
                        return chain_id
                    },
                    Err(err) => {
                        println!("[Rust] query_chain_id: cannot decode protobuf: {:?}", err);
                        return U256::default()
                    }
                }
            },
            Err(err) => {
                println!("[Rust] query_chain_id: got error: {:?}", err);
                return U256::default()
            }
        }
    }


    /// Queries account balance and nonce from the network
    /// * account_address - 20-bytes ethereum account address
    pub fn query_account(&self, account_address: &H160) -> (U256, U256) {
        println!("[Rust] query account");
        let mut cosmos_request = ffi::CosmosRequest::new();
        let mut request = ffi::QueryGetAccount::new();
        request.set_address(account_address.as_bytes().to_vec());
        cosmos_request.set_getAccount(request);
        let request_bytes = cosmos_request.write_to_bytes().unwrap();

        let query_result = self.query_raw(request_bytes);
        match query_result {
            Ok(raw_result) => {
                match ffi::QueryGetAccountResponse::parse_from_bytes(&raw_result) {
                    Ok(result) => {
                        let balance = U256::from_big_endian(result.get_balance());
                        let nonce = U256::from_big_endian(result.get_nonce());
                        println!("[Rust] query_account: got balance: {:?}, nonce: {:?}", balance, nonce);
                        return (balance, nonce)
                    },
                    Err(err) => {
                        println!("[Rust] query_account: cannot decode protobuf: {:?}", err);
                        return(U256::default(), U256::default());
                    }
                }
            },
            Err(err) => {
                println!("[Rust] query_account: got error: {:?}", err);
                return(U256::default(), U256::default())
            }
        }
    }

    /// Checks if DB contains provided address
    /// * account_address - 20-bytes ethereum account address
    pub fn query_contains_key(&self, account_address: &H160) -> bool {
        println!("[Rust] query contains key");
        let mut cosmos_request = ffi::CosmosRequest::new();
        let mut request = ffi::QueryContainsKey::new();
        request.set_key(account_address.as_bytes().to_vec());
        cosmos_request.set_containsKey(request);
        let request_bytes = cosmos_request.write_to_bytes().unwrap();

        let query_result = self.query_raw(request_bytes);
        match query_result {
            Ok(raw_result) => {
                match ffi::QueryContainsKeyResponse::parse_from_bytes(&raw_result) {
                    Ok(result) => return result.contains,
                    Err(err) => {
                        println!("[Rust] query_contains_key: cannot decode protobuf: {:?}", err);
                        return false;
                    }
                }
            },
            Err(err) => {
                println!("[Rust] query_contains_key: got error: {:?}", err);
                return false;
            }
        }
    }

    /// Queries value contained in specific storage cell
    /// * account_address – 20-bytes ethereum account address
    /// * index – 32-bytes index of a slot, where value is stored
    pub fn query_account_storage_cell(&self, account_address: &H160, index: &H256) -> Option<H256> {
        println!("[Rust] query storage cell");
        let mut cosmos_request = ffi::CosmosRequest::new();
        let mut request = ffi::QueryGetAccountStorageCell::new();
        request.set_address(account_address.as_bytes().to_vec());
        request.set_index(index.as_bytes().to_vec());
        cosmos_request.set_storageCell(request);
        let request_bytes = cosmos_request.write_to_bytes().unwrap();

        let query_result = self.query_raw(request_bytes);
        match query_result {
            Ok(raw_result) => {
                match ffi::QueryGetAccountStorageCellResponse::parse_from_bytes(&raw_result) {
                    Ok(result) => {
                        match result.get_value().is_empty() {
                            true => return None,
                            false => return Some(H256::from_slice(result.get_value()))
                        }
                    },
                    Err(err) => {
                        println!("[Rust] query_account_storage_cell: cannot decode protobuf: {:?}", err);
                        return None;
                    }
                }
            },
            Err(err) => {
                println!("[Rust] query_account_storage_cell: got error: {:?}", err);
                return None;
            }
        }
    }

    pub fn query_account_code(&self, account_address: &H160) -> Option<Vec<u8>> {
        println!("[Rust] query account code");
        let mut cosmos_request = ffi::CosmosRequest::new();
        let mut request = ffi::QueryGetAccountCode::new();
        request.set_address(account_address.as_bytes().to_vec());
        cosmos_request.set_accountCode(request);
        let request_bytes = cosmos_request.write_to_bytes().unwrap();

        let query_result = self.query_raw(request_bytes);
        match query_result {
            Ok(raw_result) => {
                match ffi::QueryGetAccountCodeResponse::parse_from_bytes(&raw_result) {
                    Ok(result) => {
                        match result.get_code().is_empty() {
                            true => return None,
                            false => return Some(result.get_code().to_vec())
                        }
                    },
                    Err(err) => {
                        println!("[Rust] query_account_code: cannot decode protobuf: {:?}", err);
                        return None;
                    }
                }
            },
            Err(err) => {
                println!("[Rust] query_account_code: got error: {:?}", err);
                return None;
            }
        }
    }

    pub fn insert_account(&self, account_address: H160, data: Basic) {
        println!("[Rust] query insert account");
        let mut cosmos_request = ffi::CosmosRequest::new();
        let mut request = ffi::QueryInsertAccount::new();
        request.set_address(account_address.as_bytes().to_vec());
        request.set_balance(u256_to_vec(data.balance));
        request.set_nonce(u256_to_vec(data.nonce));
        cosmos_request.set_insertAccount(request);
        let request_bytes = cosmos_request.write_to_bytes().unwrap();

        let query_result = self.query_raw(request_bytes);
        match query_result {
            Ok(raw_result) => {
                match ffi::QueryInsertAccountResponse::parse_from_bytes(&raw_result) {
                    Err(err) => {
                        println!("[Rust] insert_account: cannot decode protobuf: {:?}", err);
                    },
                    _ => {}
                }
            },
            Err(err) => {
                println!("[Rust] insert_account: got error: {:?}", err);
            }
        }
    }

    pub fn insert_account_code(&self, account_address: H160, code: Vec<u8>) {
        println!("[Rust] query insert account code");
        let mut cosmos_request = ffi::CosmosRequest::new();
        let mut request = ffi::QueryInsertAccountCode::new();
        request.set_address(account_address.as_bytes().to_vec());
        request.set_code(code);
        cosmos_request.set_insertAccountCode(request);
        let request_bytes = cosmos_request.write_to_bytes().unwrap();

        let query_result = self.query_raw(request_bytes);
        match query_result {
            Ok(raw_result) => {
                match ffi::QueryInsertAccountCodeResponse::parse_from_bytes(&raw_result) {
                    Err(err) => {
                        println!("[Rust] insert_account_code: cannot decode protobuf: {:?}", err);
                    },
                    _ => {}
                }
            },
            Err(err) => {
                println!("[Rust] insert_account_code: got error: {:?}", err);
            }
        }
    }

    pub fn insert_storage_cell(&self, account_address: H160, index: H256, value: H256) {
        println!("[Rust] query insert storage cell");
        let mut cosmos_request = ffi::CosmosRequest::new();
        let mut request = ffi::QueryInsertStorageCell::new();
        request.set_address(account_address.as_bytes().to_vec());
        request.set_index(index.as_bytes().to_vec());
        request.set_value(value.as_bytes().to_vec());
        cosmos_request.set_insertStorageCell(request);
        let request_bytes = cosmos_request.write_to_bytes().unwrap();

        let query_result = self.query_raw(request_bytes);
        match query_result {
            Ok(raw_result) => {
                match ffi::QueryInsertStorageCellResponse::parse_from_bytes(&raw_result) {
                    Err(err) => {
                        println!("[Rust] insert_storage_cell: cannot decode protobuf: {:?}", err);
                    },
                    _ => {}
                }
            },
            Err(err) => {
                println!("[Rust] insert_storage_cell: got error: {:?}", err);
            }
        }
    }

    pub fn remove(&self, account_address: &H160) {
        println!("[Rust] query remove");
        let mut cosmos_request = ffi::CosmosRequest::new();
        let mut request = ffi::QueryRemove::new();
        request.set_address(account_address.as_bytes().to_vec());
        cosmos_request.set_remove(request);
        let request_bytes = cosmos_request.write_to_bytes().unwrap();

        let query_result = self.query_raw(request_bytes);
        match query_result {
            Ok(raw_result) => {
                match ffi::QueryRemoveResponse::parse_from_bytes(&raw_result) {
                    Err(err) => {
                        println!("[Rust] remove: cannot decode protobuf: {:?}", err);
                    },
                    _ => {}
                }
            },
            Err(err) => {
                println!("[Rust] remove: got error: {:?}", err);
            }
        }
    }

<<<<<<< HEAD
=======
    pub fn remove_account_code(&self, account_address: &H160) {
        println!("[Rust] query account code");
        let mut cosmos_request = ffi::CosmosRequest::new();
        let mut request = ffi::QueryRemoveAccountCode::new();
        request.set_address(account_address.as_bytes().to_vec());
        cosmos_request.set_removeAccountCode(request);
        let request_bytes = cosmos_request.write_to_bytes().unwrap();

        let query_result = self.query_raw(request_bytes);
        match query_result {
            Ok(raw_result) => {
                match ffi::QueryRemoveAccountCodeResponse::parse_from_bytes(&raw_result) {
                    Err(err) => {
                        println!("[Rust] remove_account_code: cannot decode protobuf: {:?}", err);
                    },
                    _ => {}
                }
            },
            Err(err) => {
                println!("[Rust] remove_account_code: got error: {:?}", err);
            }
        }
    }

>>>>>>> 40e59cdb
    pub fn remove_storage_cell(&self, account_address: &H160, index: &H256) {
        println!("[Rust] query remove storage cell");
        let mut cosmos_request = ffi::CosmosRequest::new();
        let mut request = ffi::QueryRemoveStorageCell::new();
        request.set_address(account_address.as_bytes().to_vec());
        request.set_index(index.as_bytes().to_vec());
        cosmos_request.set_removeStorageCell(request);
        let request_bytes = cosmos_request.write_to_bytes().unwrap();

        let query_result = self.query_raw(request_bytes);
        match query_result {
            Ok(raw_result) => {
                match ffi::QueryRemoveStorageCellResponse::parse_from_bytes(&raw_result) {
                    Err(err) => {
                        println!("[Rust] remove_storage_cell: cannot decode protobuf: {:?}", err);
                    },
                    _ => {}
                }
            },
            Err(err) => {
                println!("[Rust] remove_storage_cell: got error: {:?}", err);
            }
        }
    }

<<<<<<< HEAD
=======
    pub fn remove_storage(&self, account_address: &H160) {
        println!("[Rust] query remove storage");
        let mut cosmos_request = ffi::CosmosRequest::new();
        let mut request = ffi::QueryRemoveStorage::new();
        request.set_address(account_address.as_bytes().to_vec());
        cosmos_request.set_removeStorage(request);
        let request_bytes = cosmos_request.write_to_bytes().unwrap();

        let query_result = self.query_raw(request_bytes);
        match query_result {
            Ok(raw_result) => {
                match ffi::QueryRemoveStorageResponse::parse_from_bytes(&raw_result) {
                    Err(err) => {
                        println!("[Rust] remove_storage_cell: cannot decode protobuf: {:?}", err);
                    },
                    _ => {}
                }
            },
            Err(err) => {
                println!("[Rust] remove_storage_cell: got error: {:?}", err);
            }
        }
    }

>>>>>>> 40e59cdb
    fn query_raw(
        &self,
        request: Vec<u8>,
    ) -> Result<Vec<u8>, GoError> {
        let mut output = UnmanagedVector::default();
        let mut error_msg = UnmanagedVector::default();

        let go_result: GoError = (self.vtable.query_external)(
            self.state,
            U8SliceView::new(Some(&request)),
            &mut output as *mut UnmanagedVector,
            &mut error_msg as *mut UnmanagedVector,
        )
        .into();

        let output = output.consume();
        let error_msg = error_msg.consume();

        match go_result {
            GoError::None => {
                Ok(output.unwrap_or_default())
            },
            _ => {
                let err_msg = error_msg.unwrap_or_default();
                println!(
                    "[Rust] query_raw: got error: {:?} with message: {:?}",
                    go_result,
                    String::from_utf8_lossy(&err_msg)
                );
                Err(go_result)
            }
        }
    }
}<|MERGE_RESOLUTION|>--- conflicted
+++ resolved
@@ -388,33 +388,6 @@
         }
     }
 
-<<<<<<< HEAD
-=======
-    pub fn remove_account_code(&self, account_address: &H160) {
-        println!("[Rust] query account code");
-        let mut cosmos_request = ffi::CosmosRequest::new();
-        let mut request = ffi::QueryRemoveAccountCode::new();
-        request.set_address(account_address.as_bytes().to_vec());
-        cosmos_request.set_removeAccountCode(request);
-        let request_bytes = cosmos_request.write_to_bytes().unwrap();
-
-        let query_result = self.query_raw(request_bytes);
-        match query_result {
-            Ok(raw_result) => {
-                match ffi::QueryRemoveAccountCodeResponse::parse_from_bytes(&raw_result) {
-                    Err(err) => {
-                        println!("[Rust] remove_account_code: cannot decode protobuf: {:?}", err);
-                    },
-                    _ => {}
-                }
-            },
-            Err(err) => {
-                println!("[Rust] remove_account_code: got error: {:?}", err);
-            }
-        }
-    }
-
->>>>>>> 40e59cdb
     pub fn remove_storage_cell(&self, account_address: &H160, index: &H256) {
         println!("[Rust] query remove storage cell");
         let mut cosmos_request = ffi::CosmosRequest::new();
@@ -440,33 +413,6 @@
         }
     }
 
-<<<<<<< HEAD
-=======
-    pub fn remove_storage(&self, account_address: &H160) {
-        println!("[Rust] query remove storage");
-        let mut cosmos_request = ffi::CosmosRequest::new();
-        let mut request = ffi::QueryRemoveStorage::new();
-        request.set_address(account_address.as_bytes().to_vec());
-        cosmos_request.set_removeStorage(request);
-        let request_bytes = cosmos_request.write_to_bytes().unwrap();
-
-        let query_result = self.query_raw(request_bytes);
-        match query_result {
-            Ok(raw_result) => {
-                match ffi::QueryRemoveStorageResponse::parse_from_bytes(&raw_result) {
-                    Err(err) => {
-                        println!("[Rust] remove_storage_cell: cannot decode protobuf: {:?}", err);
-                    },
-                    _ => {}
-                }
-            },
-            Err(err) => {
-                println!("[Rust] remove_storage_cell: got error: {:?}", err);
-            }
-        }
-    }
-
->>>>>>> 40e59cdb
     fn query_raw(
         &self,
         request: Vec<u8>,
